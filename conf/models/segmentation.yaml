--- conflicted
+++ resolved
@@ -85,11 +85,7 @@
             module_name: FPModule
             ratios: [1, 0.25, 0.2]
             radius: [0.2, 0.2, 0.1]
-<<<<<<< HEAD
             up_conv_nn: [[128 + 128, 64], [64 + 64, 64], [64, 64]]
-=======
-            up_conv_nn: [[256, 64], [128, 64], [64, 64]]
->>>>>>> a65e3a2e
             up_k: [1, 3, 3]
             skip: True
         mlp_cls:
@@ -187,22 +183,16 @@
             module_name: SAModule
             ratios: [0.2, 0.25]
             radius: [0.2, 0.4]
-            down_conv_nn: [[FEAT + 3, 64, 64, 128], [131, 128, 128, 256]]
+            down_conv_nn: [[FEAT + 3, 64, 64, 128], [138 + 3, 128, 128, 256]]
         up_conv:
             module_name: FPModule
-<<<<<<< HEAD
-            ratios: [1, 0.25, 0.2]
-            radius: [1, 0.2, 0.1]
-            up_conv_nn: [[1280, 256, 256], [256 + 128, 256, 128], [128 + FEAT, 128, 128, 128]]
-=======
-            up_conv_nn: [[1280, 256, 256], [384, 256, 128], [128 + FEAT, 128, 128, 128]]
->>>>>>> a65e3a2e
+            up_conv_nn: [[1024 + 256, 256, 256], [256 + 128, 256, 128], [128 + FEAT, 128, 128, 128]]
             up_k: [1, 3, 3]   
             skip: True    
         innermost:
             module_name: GlobalBaseModule
             aggr: max
-            nn: [259, 256, 512, 1024]
+            nn: [256 + 3, 256, 512, 1024]
         mlp_cls: 
             nn: [128, 128, 128, 128, 128]
             dropout: 0.5
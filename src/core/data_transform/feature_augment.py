import random
import torch

# Those Transformation are adapted from https://github.com/chrischoy/SpatioTemporalSegmentation/blob/master/lib/transforms.py

class NormalizeRGB(object):
    """Normalize rgb between 0 and 1

    Parameters
    ----------
    normalize: bool: Whether to normalize the rgb attributes
    """

    def __init__(self, normalize=True):
        self._normalize = normalize

    def __call__(self, data):
        assert hasattr(data, "rgb")
        if not (data.rgb.max() <= 1 and data.rgb.min() >= 0):
            data.rgb = data.rgb.float() / 255.
        return data

    def __repr__(self):
        return '{}({})'.format(self.__class__.__name__, self._normalize)

class NormalizeRGB(object):
    """Normalize rgb between 0 and 1

    Parameters
    ----------
    normalize: bool: Whether to normalize the rgb attributes
    """

    def __init__(self, normalize=True):
        self._normalize = normalize

    def __call__(self, data):
        assert hasattr(data, "rgb")
        if not (data.rgb.max() <= 1 and data.rgb.min() >= 0):
            data.rgb = data.rgb.float() / 255.0
        return data

    def __repr__(self):
        return "{}({})".format(self.__class__.__name__, self._normalize)


class ChromaticTranslation(object):
    """Add random color to the image, data must contain an rgb attribute between 0 and 1

    Parameters
    ----------
    trans_range_ratio: 
        ratio of translation i.e. tramnslation = 2 * ratio * rand(-0.5, 0.5) (default: 1e-1)
    """

    def __init__(self, trans_range_ratio=1e-1):
        self.trans_range_ratio = trans_range_ratio

    def __call__(self, data):
        assert hasattr(data, "rgb")
        assert data.rgb.max() <= 1 and data.rgb.min() >= 0
        if random.random() < 0.95:
            tr = (torch.rand(1, 3) - 0.5) * 2 * self.trans_range_ratio
            data.rgb = torch.clamp(tr + data.rgb, 0, 1)
        return data

    def __repr__(self):
        return "{}(trans_range_ratio={})".format(self.__class__.__name__, self.trans_range_ratio)
<<<<<<< HEAD
=======

>>>>>>> 724e485e

class ChromaticAutoContrast(object):
    """ Rescale colors between 0 and 1 to enhance contrast
    
    Parameters
    ----------
    randomize_blend_factor : 
        Blend factor is random
    blend_factor:
        Ratio of the original color that is kept
    """

    def __init__(self, randomize_blend_factor=True, blend_factor=0.5):
        self.randomize_blend_factor = randomize_blend_factor
        self.blend_factor = blend_factor

    def __call__(self, data):
        assert hasattr(data, "rgb")
        assert data.rgb.max() <= 1 and data.rgb.min() >= 0
        if random.random() < 0.2:
            feats = data.rgb
            lo = feats.min(0, keepdims=True)[0]
            hi = feats.max(0, keepdims=True)[0]
            assert hi.max() > 0, f"invalid color value. Color is supposed to be [0-255]"

            scale = 1.0 / (hi - lo)

            contrast_feats = (feats - lo) * scale

            blend_factor = random.random() if self.randomize_blend_factor else self.blend_factor
            data.rgb = (1 - blend_factor) * feats + blend_factor * contrast_feats
        return data

    def __repr__(self):
<<<<<<< HEAD
        return "{}(randomize_blend_factor={}, blend_factor={})".format(self.__class__.__name__, self.randomize_blend_factor, self.blend_factor)
=======
        return "{}(randomize_blend_factor={}, blend_factor={})".format(
            self.__class__.__name__, self.randomize_blend_factor, self.blend_factor
        )
>>>>>>> 724e485e


class ChromaticJitter:
    """ Jitter on the rgb attribute of data
    
    Parameters
    ----------
    std :
        standard deviation of the Jitter
    """

    def __init__(self, std=0.01):
        self.std = std

    def __call__(self, data):
        assert hasattr(data, "rgb")
        assert data.rgb.max() <= 1 and data.rgb.min() >= 0
        if random.random() < 0.95:
            noise = torch.randn(data.rgb.shape[0], 3)
            noise *= self.std
            data.rgb = torch.clamp(noise + data.rgb, 0, 1)
        return data

    def __repr__(self):
        return "{}(std={})".format(self.__class__.__name__, self.std)


class DropFeature:
    """ Sets the given feature to 0 with a given probability

    Parameters
    ----------
    drop_proba:
        Probability that the feature gets dropped
    feature_name:
        Name of the feature to drop
    """

    def __init__(self, drop_proba=0.2, feature_name="rgb"):
        self._drop_proba = drop_proba
        self._feature_name = feature_name

    def __call__(self, data):
        assert hasattr(data, self._feature_name)
        if random.random() < self._drop_proba:
            data[self._feature_name] = data[self._feature_name] * 0
        return data

    def __repr__(self):
        return "DropFeature: proba = {}, feature = {}".format(self._drop_proba, self._feature_name)<|MERGE_RESOLUTION|>--- conflicted
+++ resolved
@@ -66,10 +66,6 @@
 
     def __repr__(self):
         return "{}(trans_range_ratio={})".format(self.__class__.__name__, self.trans_range_ratio)
-<<<<<<< HEAD
-=======
-
->>>>>>> 724e485e
 
 class ChromaticAutoContrast(object):
     """ Rescale colors between 0 and 1 to enhance contrast
@@ -104,13 +100,9 @@
         return data
 
     def __repr__(self):
-<<<<<<< HEAD
-        return "{}(randomize_blend_factor={}, blend_factor={})".format(self.__class__.__name__, self.randomize_blend_factor, self.blend_factor)
-=======
         return "{}(randomize_blend_factor={}, blend_factor={})".format(
             self.__class__.__name__, self.randomize_blend_factor, self.blend_factor
         )
->>>>>>> 724e485e
 
 
 class ChromaticJitter:
